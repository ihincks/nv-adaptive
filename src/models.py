--- conflicted
+++ resolved
@@ -570,8 +570,8 @@
                 pr0 = np.tile(pr0, (outcomes.shape[0], 1))
 
                 # Reference Rate
-                alpha = expparam['n_meas'] * np.tile(modelparams[:, -2], (outcomes.shape[0], 1))
-                beta = expparam['n_meas'] * np.tile(modelparams[:, -1], (outcomes.shape[g0], 1))
+                alpha = np.tile(modelparams[:, -2], (outcomes.shape[0], 1))
+                beta = np.tile(modelparams[:, -1], (outcomes.shape[g0], 1))
 
                 # For each model parameter, turn this into an expected poisson rate
                 gamma = pr0 * alpha + (1 - pr0) * beta
@@ -582,7 +582,7 @@
             elif expparam['mode'] == self.BRIGHT:
 
                 # Reference Rate
-                alpha = expparam['n_meas'] * np.tile(modelparams[:, -2], (outcomes.shape[0], 1))
+                alpha = np.tile(modelparams[:, -2], (outcomes.shape[0], 1))
 
                 # The likelihood of getting each of the outcomes for each of the modelparams
                 L[:,:,idx_ep] = poisson_pdf(ot, alpha)
@@ -590,7 +590,7 @@
             elif expparam['mode'] == self.DARK:
 
                 # Reference Rate
-                beta = expparam['n_meas'] * np.tile(modelparams[:, -1], (outcomes.shape[0], 1))
+                beta = np.tile(modelparams[:, -1], (outcomes.shape[0], 1))
 
                 # The likelihood of getting each of the outcomes for each of the modelparams
                 L[:,:,idx_ep] = poisson_pdf(ot, beta)
@@ -618,20 +618,15 @@
                     ep)[0,:,0]
 
                 # Reference Rate
-                alpha = expparam['n_meas'] * modelparams[:, -2]
-                beta = expparam['n_meas'] * modelparams[:, -1]
-<<<<<<< HEAD
-
-                print alpha, beta
-=======
->>>>>>> 3f157648
+                alpha = modelparams[:, -2]
+                beta = modelparams[:, -1]
 
                 outcomes[:,:,idx_ep] = np.random.poisson(pr0 * alpha + (1 - pr0) * beta, size=(repeat, n_mps))
             elif expparam['mode'] == self.BRIGHT:
-                alpha = expparam['n_meas'] * modelparams[:, -2]
+                alpha = modelparams[:, -2]
                 outcomes[:,:,idx_ep] = np.random.poisson(alpha, size=(repeat, n_mps))
             elif expparam['mode'] == self.DARK:
-                beta = expparam['n_meas'] * modelparams[:, -1]
+                beta = modelparams[:, -1]
                 outcomes[:,:,idx_ep] = np.random.poisson(beta, size=(repeat, n_mps))
             else:
                 raise(ValueError('Unknown mode detected in ReferencedPoissonModel.'))
